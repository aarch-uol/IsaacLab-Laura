--- conflicted
+++ resolved
@@ -1,621 +1,306 @@
-<<<<<<< HEAD
-# Copyright (c) 2022-2025, The Isaac Lab Project Developers (https://github.com/isaac-sim/IsaacLab/blob/main/CONTRIBUTORS.md).
-# All rights reserved.
-#
-# SPDX-License-Identifier: BSD-3-Clause
-
-"""This script demonstrates how to spawn multiple objects in multiple environments.
-
-.. code-block:: bash
-
-    # Usage
-    ./isaaclab.sh -p scripts/demos/multi_asset.py --num_envs 2048
-
-"""
-
-from __future__ import annotations
-
-"""Launch Isaac Sim Simulator first."""
-
-
-import argparse
-
-from isaaclab.app import AppLauncher
-
-# add argparse arguments
-parser = argparse.ArgumentParser(description="Demo on spawning different objects in multiple environments.")
-parser.add_argument("--num_envs", type=int, default=512, help="Number of environments to spawn.")
-# append AppLauncher cli args
-AppLauncher.add_app_launcher_args(parser)
-# parse the arguments
-args_cli = parser.parse_args()
-
-# launch omniverse app
-app_launcher = AppLauncher(args_cli)
-simulation_app = app_launcher.app
-
-"""Rest everything follows."""
-
-import random
-
-import omni.usd
-from pxr import Gf, Sdf
-
-import isaaclab.sim as sim_utils
-from isaaclab.assets import (
-    Articulation,
-    ArticulationCfg,
-    AssetBaseCfg,
-    RigidObject,
-    RigidObjectCfg,
-    RigidObjectCollection,
-    RigidObjectCollectionCfg,
-)
-from isaaclab.scene import InteractiveScene, InteractiveSceneCfg
-from isaaclab.sim import SimulationContext
-from isaaclab.utils import Timer, configclass
-from isaaclab.utils.assets import ISAACLAB_NUCLEUS_DIR
-
-##
-# Pre-defined Configuration
-##
-
-from isaaclab_assets.robots.anymal import ANYDRIVE_3_LSTM_ACTUATOR_CFG  # isort: skip
-
-
-##
-# Randomization events.
-##
-
-
-def randomize_shape_color(prim_path_expr: str):
-    """Randomize the color of the geometry."""
-    # acquire stage
-    stage = omni.usd.get_context().get_stage()
-    # resolve prim paths for spawning and cloning
-    prim_paths = sim_utils.find_matching_prim_paths(prim_path_expr)
-    # manually clone prims if the source prim path is a regex expression
-    with Sdf.ChangeBlock():
-        for prim_path in prim_paths:
-            # spawn single instance
-            prim_spec = Sdf.CreatePrimInLayer(stage.GetRootLayer(), prim_path)
-
-            # DO YOUR OWN OTHER KIND OF RANDOMIZATION HERE!
-            # Note: Just need to acquire the right attribute about the property you want to set
-            # Here is an example on setting color randomly
-            color_spec = prim_spec.GetAttributeAtPath(prim_path + "/geometry/material/Shader.inputs:diffuseColor")
-            color_spec.default = Gf.Vec3f(random.random(), random.random(), random.random())
-
-
-##
-# Scene Configuration
-##
-
-
-@configclass
-class MultiObjectSceneCfg(InteractiveSceneCfg):
-    """Configuration for a multi-object scene."""
-
-    # ground plane
-    ground = AssetBaseCfg(prim_path="/World/defaultGroundPlane", spawn=sim_utils.GroundPlaneCfg())
-
-    # lights
-    dome_light = AssetBaseCfg(
-        prim_path="/World/Light", spawn=sim_utils.DomeLightCfg(intensity=3000.0, color=(0.75, 0.75, 0.75))
-    )
-    cube_properties = sim_utils.RigidBodyPropertiesCfg(
-        rigid_body_enabled=True,
-        max_linear_velocity=1000.0,
-        max_angular_velocity=1000.0,
-        max_depenetration_velocity=100.0,
-        enable_gyroscopic_forces=True,
-    )
-    # rigid object
-    object: RigidObjectCfg = RigidObjectCfg(
-        prim_path="/World/envs/env_.*/Object",
-        spawn=sim_utils.MultiAssetSpawnerCfg(
-            assets_cfg=[
-                sim_utils.UsdFileCfg(
-                    usd_path="/workspace/isaaclab/source/isaaclab_assets/data/Props/glassware/beaker.usd",
-                    scale=(1, 1, 1),
-                    rigid_props=cube_properties,
-                ),
-                sim_utils.CuboidCfg(
-                    size=(0.3, 0.3, 0.3),
-                    visual_material=sim_utils.PreviewSurfaceCfg(diffuse_color=(1.0, 0.0, 0.0), metallic=0.2),
-                ),
-                sim_utils.SphereCfg(
-                    radius=0.3,
-                    visual_material=sim_utils.PreviewSurfaceCfg(diffuse_color=(0.0, 0.0, 1.0), metallic=0.2),
-                ),
-            ],
-            random_choice=True,
-            rigid_props=sim_utils.RigidBodyPropertiesCfg(
-                solver_position_iteration_count=4, solver_velocity_iteration_count=0
-            ),
-            mass_props=sim_utils.MassPropertiesCfg(mass=1.0),
-            collision_props=sim_utils.CollisionPropertiesCfg(),
-        ),
-        init_state=RigidObjectCfg.InitialStateCfg(pos=(0.0, 0.0, 2.0)),
-    )
-
-    # object collection
-    # object_collection: RigidObjectCollectionCfg = RigidObjectCollectionCfg(
-    #     rigid_objects={
-    #         "object_A": RigidObjectCfg(
-    #             prim_path="/World/envs/env_.*/Object_A",
-    #             spawn=sim_utils.SphereCfg(
-    #                 radius=0.1,
-    #                 visual_material=sim_utils.PreviewSurfaceCfg(diffuse_color=(1.0, 0.0, 0.0), metallic=0.2),
-    #                 rigid_props=sim_utils.RigidBodyPropertiesCfg(
-    #                     solver_position_iteration_count=4, solver_velocity_iteration_count=0
-    #                 ),
-    #                 mass_props=sim_utils.MassPropertiesCfg(mass=1.0),
-    #                 collision_props=sim_utils.CollisionPropertiesCfg(),
-    #             ),
-    #             init_state=RigidObjectCfg.InitialStateCfg(pos=(0.0, -0.5, 2.0)),
-    #         ),
-    #         "object_B": RigidObjectCfg(
-    #             prim_path="/World/envs/env_.*/Object_B",
-    #             spawn=sim_utils.CuboidCfg(
-    #                 size=(0.1, 0.1, 0.1),
-    #                 visual_material=sim_utils.PreviewSurfaceCfg(diffuse_color=(1.0, 0.0, 0.0), metallic=0.2),
-    #                 rigid_props=sim_utils.RigidBodyPropertiesCfg(
-    #                     solver_position_iteration_count=4, solver_velocity_iteration_count=0
-    #                 ),
-    #                 mass_props=sim_utils.MassPropertiesCfg(mass=1.0),
-    #                 collision_props=sim_utils.CollisionPropertiesCfg(),
-    #             ),
-    #             init_state=RigidObjectCfg.InitialStateCfg(pos=(0.0, 0.5, 2.0)),
-    #         ),
-    #         "object_C": RigidObjectCfg(
-    #             prim_path="/World/envs/env_.*/Object_C",
-    #             spawn=sim_utils.ConeCfg(
-    #                 radius=0.1,
-    #                 height=0.3,
-    #                 visual_material=sim_utils.PreviewSurfaceCfg(diffuse_color=(1.0, 0.0, 0.0), metallic=0.2),
-    #                 rigid_props=sim_utils.RigidBodyPropertiesCfg(
-    #                     solver_position_iteration_count=4, solver_velocity_iteration_count=0
-    #                 ),
-    #                 mass_props=sim_utils.MassPropertiesCfg(mass=1.0),
-    #                 collision_props=sim_utils.CollisionPropertiesCfg(),
-    #             ),
-    #             init_state=RigidObjectCfg.InitialStateCfg(pos=(0.5, 0.0, 2.0)),
-    #         ),
-    #     }
-    # )
-
-    # articulation
-    robot: ArticulationCfg = ArticulationCfg(
-        prim_path="/World/envs/env_.*/Robot",
-        spawn=sim_utils.MultiUsdFileCfg(
-            usd_path=[
-                f"{ISAACLAB_NUCLEUS_DIR}/Robots/ANYbotics/ANYmal-C/anymal_c.usd",
-                f"{ISAACLAB_NUCLEUS_DIR}/Robots/ANYbotics/ANYmal-D/anymal_d.usd",
-            ],
-            random_choice=True,
-            rigid_props=sim_utils.RigidBodyPropertiesCfg(
-                disable_gravity=False,
-                retain_accelerations=False,
-                linear_damping=0.0,
-                angular_damping=0.0,
-                max_linear_velocity=1000.0,
-                max_angular_velocity=1000.0,
-                max_depenetration_velocity=1.0,
-            ),
-            articulation_props=sim_utils.ArticulationRootPropertiesCfg(
-                enabled_self_collisions=True, solver_position_iteration_count=4, solver_velocity_iteration_count=0
-            ),
-            activate_contact_sensors=True,
-        ),
-        init_state=ArticulationCfg.InitialStateCfg(
-            pos=(0.0, 0.0, 0.6),
-            joint_pos={
-                ".*HAA": 0.0,  # all HAA
-                ".*F_HFE": 0.4,  # both front HFE
-                ".*H_HFE": -0.4,  # both hind HFE
-                ".*F_KFE": -0.8,  # both front KFE
-                ".*H_KFE": 0.8,  # both hind KFE
-            },
-        ),
-        actuators={"legs": ANYDRIVE_3_LSTM_ACTUATOR_CFG},
-    )
-
-
-##
-# Simulation Loop
-##
-
-
-def run_simulator(sim: SimulationContext, scene: InteractiveScene):
-    """Runs the simulation loop."""
-    # Extract scene entities
-    # note: we only do this here for readability.
-    rigid_object: RigidObject = scene["object"]
-    #rigid_object_collection: RigidObjectCollection = scene["object_collection"]
-    robot: Articulation = scene["robot"]
-    # Define simulation stepping
-    sim_dt = sim.get_physics_dt()
-    count = 0
-    # Simulation loop
-    while simulation_app.is_running():
-        # Reset
-        if count % 250 == 0:
-            # reset counter
-            count = 0
-            # reset the scene entities
-            # object
-            root_state = rigid_object.data.default_root_state.clone()
-            root_state[:, :3] += scene.env_origins
-            rigid_object.write_root_pose_to_sim(root_state[:, :7])
-            rigid_object.write_root_velocity_to_sim(root_state[:, 7:])
-            # object collection
-            #object_state = rigid_object_collection.data.default_object_state.clone()
-            #object_state[..., :3] += scene.env_origins.unsqueeze(1)
-           # rigid_object_collection.write_object_link_pose_to_sim(object_state[..., :7])
-            #rigid_object_collection.write_object_com_velocity_to_sim(object_state[..., 7:])
-            # robot
-            # -- root state
-            root_state = robot.data.default_root_state.clone()
-            root_state[:, :3] += scene.env_origins
-            robot.write_root_pose_to_sim(root_state[:, :7])
-            robot.write_root_velocity_to_sim(root_state[:, 7:])
-            # -- joint state
-            joint_pos, joint_vel = robot.data.default_joint_pos.clone(), robot.data.default_joint_vel.clone()
-            robot.write_joint_state_to_sim(joint_pos, joint_vel)
-            # clear internal buffers
-            scene.reset()
-            print("[INFO]: Resetting scene state...")
-
-        # Apply action to robot
-        robot.set_joint_position_target(robot.data.default_joint_pos)
-        # Write data to sim
-        scene.write_data_to_sim()
-        # Perform step
-        sim.step()
-        # Increment counter
-        count += 1
-        # Update buffers
-        scene.update(sim_dt)
-
-
-def main():
-    """Main function."""
-    # Load kit helper
-    sim_cfg = sim_utils.SimulationCfg(dt=0.005, device=args_cli.device)
-    sim = SimulationContext(sim_cfg)
-    # Set main camera
-    sim.set_camera_view([2.5, 0.0, 4.0], [0.0, 0.0, 2.0])
-
-    # Design scene
-    scene_cfg = MultiObjectSceneCfg(num_envs=args_cli.num_envs, env_spacing=2.0, replicate_physics=False)
-    with Timer("[INFO] Time to create scene: "):
-        scene = InteractiveScene(scene_cfg)
-
-    with Timer("[INFO] Time to randomize scene: "):
-        # DO YOUR OWN OTHER KIND OF RANDOMIZATION HERE!
-        # Note: Just need to acquire the right attribute about the property you want to set
-        # Here is an example on setting color randomly
-        randomize_shape_color(scene_cfg.object.prim_path)
-
-    # Play the simulator
-    sim.reset()
-    # Now we are ready!
-    print("[INFO]: Setup complete...")
-    # Run the simulator
-    run_simulator(sim, scene)
-
-
-if __name__ == "__main__":
-    # run the main execution
-    main()
-    # close sim app
-    simulation_app.close()
-=======
-# Copyright (c) 2022-2025, The Isaac Lab Project Developers (https://github.com/isaac-sim/IsaacLab/blob/main/CONTRIBUTORS.md).
-# All rights reserved.
-#
-# SPDX-License-Identifier: BSD-3-Clause
-
-"""This script demonstrates how to spawn multiple objects in multiple environments.
-
-.. code-block:: bash
-
-    # Usage
-    ./isaaclab.sh -p scripts/demos/multi_asset.py --num_envs 2048
-
-"""
-
-from __future__ import annotations
-
-"""Launch Isaac Sim Simulator first."""
-
-
-import argparse
-
-from isaaclab.app import AppLauncher
-
-# add argparse arguments
-parser = argparse.ArgumentParser(description="Demo on spawning different objects in multiple environments.")
-parser.add_argument("--num_envs", type=int, default=512, help="Number of environments to spawn.")
-# append AppLauncher cli args
-AppLauncher.add_app_launcher_args(parser)
-# parse the arguments
-args_cli = parser.parse_args()
-
-# launch omniverse app
-app_launcher = AppLauncher(args_cli)
-simulation_app = app_launcher.app
-
-"""Rest everything follows."""
-
-import random
-
-import omni.usd
-from pxr import Gf, Sdf
-
-import isaaclab.sim as sim_utils
-from isaaclab.assets import (
-    Articulation,
-    ArticulationCfg,
-    AssetBaseCfg,
-    RigidObject,
-    RigidObjectCfg,
-    RigidObjectCollection,
-    RigidObjectCollectionCfg,
-)
-from isaaclab.scene import InteractiveScene, InteractiveSceneCfg
-from isaaclab.sim import SimulationContext
-from isaaclab.utils import Timer, configclass
-from isaaclab.utils.assets import ISAACLAB_NUCLEUS_DIR
-
-##
-# Pre-defined Configuration
-##
-
-from isaaclab_assets.robots.anymal import ANYDRIVE_3_LSTM_ACTUATOR_CFG  # isort: skip
-
-
-##
-# Randomization events.
-##
-
-
-def randomize_shape_color(prim_path_expr: str):
-    """Randomize the color of the geometry."""
-    # acquire stage
-    stage = omni.usd.get_context().get_stage()
-    # resolve prim paths for spawning and cloning
-    prim_paths = sim_utils.find_matching_prim_paths(prim_path_expr)
-    # manually clone prims if the source prim path is a regex expression
-    with Sdf.ChangeBlock():
-        for prim_path in prim_paths:
-            # spawn single instance
-            prim_spec = Sdf.CreatePrimInLayer(stage.GetRootLayer(), prim_path)
-
-            # DO YOUR OWN OTHER KIND OF RANDOMIZATION HERE!
-            # Note: Just need to acquire the right attribute about the property you want to set
-            # Here is an example on setting color randomly
-            color_spec = prim_spec.GetAttributeAtPath(prim_path + "/geometry/material/Shader.inputs:diffuseColor")
-            color_spec.default = Gf.Vec3f(random.random(), random.random(), random.random())
-
-
-##
-# Scene Configuration
-##
-
-
-@configclass
-class MultiObjectSceneCfg(InteractiveSceneCfg):
-    """Configuration for a multi-object scene."""
-
-    # ground plane
-    ground = AssetBaseCfg(prim_path="/World/defaultGroundPlane", spawn=sim_utils.GroundPlaneCfg())
-
-    # lights
-    dome_light = AssetBaseCfg(
-        prim_path="/World/Light", spawn=sim_utils.DomeLightCfg(intensity=3000.0, color=(0.75, 0.75, 0.75))
-    )
-
-    # rigid object
-    object: RigidObjectCfg = RigidObjectCfg(
-        prim_path="/World/envs/env_.*/Object",
-        spawn=sim_utils.MultiAssetSpawnerCfg(
-            assets_cfg=[
-                sim_utils.ConeCfg(
-                    radius=0.3,
-                    height=0.6,
-                    visual_material=sim_utils.PreviewSurfaceCfg(diffuse_color=(0.0, 1.0, 0.0), metallic=0.2),
-                ),
-                sim_utils.CuboidCfg(
-                    size=(0.3, 0.3, 0.3),
-                    visual_material=sim_utils.PreviewSurfaceCfg(diffuse_color=(1.0, 0.0, 0.0), metallic=0.2),
-                ),
-                sim_utils.SphereCfg(
-                    radius=0.3,
-                    visual_material=sim_utils.PreviewSurfaceCfg(diffuse_color=(0.0, 0.0, 1.0), metallic=0.2),
-                ),
-            ],
-            random_choice=True,
-            rigid_props=sim_utils.RigidBodyPropertiesCfg(
-                solver_position_iteration_count=4, solver_velocity_iteration_count=0
-            ),
-            mass_props=sim_utils.MassPropertiesCfg(mass=1.0),
-            collision_props=sim_utils.CollisionPropertiesCfg(),
-        ),
-        init_state=RigidObjectCfg.InitialStateCfg(pos=(0.0, 0.0, 2.0)),
-    )
-
-    # object collection
-    object_collection: RigidObjectCollectionCfg = RigidObjectCollectionCfg(
-        rigid_objects={
-            "object_A": RigidObjectCfg(
-                prim_path="/World/envs/env_.*/Object_A",
-                spawn=sim_utils.SphereCfg(
-                    radius=0.1,
-                    visual_material=sim_utils.PreviewSurfaceCfg(diffuse_color=(1.0, 0.0, 0.0), metallic=0.2),
-                    rigid_props=sim_utils.RigidBodyPropertiesCfg(
-                        solver_position_iteration_count=4, solver_velocity_iteration_count=0
-                    ),
-                    mass_props=sim_utils.MassPropertiesCfg(mass=1.0),
-                    collision_props=sim_utils.CollisionPropertiesCfg(),
-                ),
-                init_state=RigidObjectCfg.InitialStateCfg(pos=(0.0, -0.5, 2.0)),
-            ),
-            "object_B": RigidObjectCfg(
-                prim_path="/World/envs/env_.*/Object_B",
-                spawn=sim_utils.CuboidCfg(
-                    size=(0.1, 0.1, 0.1),
-                    visual_material=sim_utils.PreviewSurfaceCfg(diffuse_color=(1.0, 0.0, 0.0), metallic=0.2),
-                    rigid_props=sim_utils.RigidBodyPropertiesCfg(
-                        solver_position_iteration_count=4, solver_velocity_iteration_count=0
-                    ),
-                    mass_props=sim_utils.MassPropertiesCfg(mass=1.0),
-                    collision_props=sim_utils.CollisionPropertiesCfg(),
-                ),
-                init_state=RigidObjectCfg.InitialStateCfg(pos=(0.0, 0.5, 2.0)),
-            ),
-            "object_C": RigidObjectCfg(
-                prim_path="/World/envs/env_.*/Object_C",
-                spawn=sim_utils.ConeCfg(
-                    radius=0.1,
-                    height=0.3,
-                    visual_material=sim_utils.PreviewSurfaceCfg(diffuse_color=(1.0, 0.0, 0.0), metallic=0.2),
-                    rigid_props=sim_utils.RigidBodyPropertiesCfg(
-                        solver_position_iteration_count=4, solver_velocity_iteration_count=0
-                    ),
-                    mass_props=sim_utils.MassPropertiesCfg(mass=1.0),
-                    collision_props=sim_utils.CollisionPropertiesCfg(),
-                ),
-                init_state=RigidObjectCfg.InitialStateCfg(pos=(0.5, 0.0, 2.0)),
-            ),
-        }
-    )
-
-    # articulation
-    robot: ArticulationCfg = ArticulationCfg(
-        prim_path="/World/envs/env_.*/Robot",
-        spawn=sim_utils.MultiUsdFileCfg(
-            usd_path=[
-                f"{ISAACLAB_NUCLEUS_DIR}/Robots/ANYbotics/ANYmal-C/anymal_c.usd",
-                f"{ISAACLAB_NUCLEUS_DIR}/Robots/ANYbotics/ANYmal-D/anymal_d.usd",
-            ],
-            random_choice=True,
-            rigid_props=sim_utils.RigidBodyPropertiesCfg(
-                disable_gravity=False,
-                retain_accelerations=False,
-                linear_damping=0.0,
-                angular_damping=0.0,
-                max_linear_velocity=1000.0,
-                max_angular_velocity=1000.0,
-                max_depenetration_velocity=1.0,
-            ),
-            articulation_props=sim_utils.ArticulationRootPropertiesCfg(
-                enabled_self_collisions=True, solver_position_iteration_count=4, solver_velocity_iteration_count=0
-            ),
-            activate_contact_sensors=True,
-        ),
-        init_state=ArticulationCfg.InitialStateCfg(
-            pos=(0.0, 0.0, 0.6),
-            joint_pos={
-                ".*HAA": 0.0,  # all HAA
-                ".*F_HFE": 0.4,  # both front HFE
-                ".*H_HFE": -0.4,  # both hind HFE
-                ".*F_KFE": -0.8,  # both front KFE
-                ".*H_KFE": 0.8,  # both hind KFE
-            },
-        ),
-        actuators={"legs": ANYDRIVE_3_LSTM_ACTUATOR_CFG},
-    )
-
-
-##
-# Simulation Loop
-##
-
-
-def run_simulator(sim: SimulationContext, scene: InteractiveScene):
-    """Runs the simulation loop."""
-    # Extract scene entities
-    # note: we only do this here for readability.
-    rigid_object: RigidObject = scene["object"]
-    rigid_object_collection: RigidObjectCollection = scene["object_collection"]
-    robot: Articulation = scene["robot"]
-    # Define simulation stepping
-    sim_dt = sim.get_physics_dt()
-    count = 0
-    # Simulation loop
-    while simulation_app.is_running():
-        # Reset
-        if count % 250 == 0:
-            # reset counter
-            count = 0
-            # reset the scene entities
-            # object
-            root_state = rigid_object.data.default_root_state.clone()
-            root_state[:, :3] += scene.env_origins
-            rigid_object.write_root_pose_to_sim(root_state[:, :7])
-            rigid_object.write_root_velocity_to_sim(root_state[:, 7:])
-            # object collection
-            object_state = rigid_object_collection.data.default_object_state.clone()
-            object_state[..., :3] += scene.env_origins.unsqueeze(1)
-            rigid_object_collection.write_object_link_pose_to_sim(object_state[..., :7])
-            rigid_object_collection.write_object_com_velocity_to_sim(object_state[..., 7:])
-            # robot
-            # -- root state
-            root_state = robot.data.default_root_state.clone()
-            root_state[:, :3] += scene.env_origins
-            robot.write_root_pose_to_sim(root_state[:, :7])
-            robot.write_root_velocity_to_sim(root_state[:, 7:])
-            # -- joint state
-            joint_pos, joint_vel = robot.data.default_joint_pos.clone(), robot.data.default_joint_vel.clone()
-            robot.write_joint_state_to_sim(joint_pos, joint_vel)
-            # clear internal buffers
-            scene.reset()
-            print("[INFO]: Resetting scene state...")
-
-        # Apply action to robot
-        robot.set_joint_position_target(robot.data.default_joint_pos)
-        # Write data to sim
-        scene.write_data_to_sim()
-        # Perform step
-        sim.step()
-        # Increment counter
-        count += 1
-        # Update buffers
-        scene.update(sim_dt)
-
-
-def main():
-    """Main function."""
-    # Load kit helper
-    sim_cfg = sim_utils.SimulationCfg(dt=0.005, device=args_cli.device)
-    sim = SimulationContext(sim_cfg)
-    # Set main camera
-    sim.set_camera_view([2.5, 0.0, 4.0], [0.0, 0.0, 2.0])
-
-    # Design scene
-    scene_cfg = MultiObjectSceneCfg(num_envs=args_cli.num_envs, env_spacing=2.0, replicate_physics=False)
-    with Timer("[INFO] Time to create scene: "):
-        scene = InteractiveScene(scene_cfg)
-
-    with Timer("[INFO] Time to randomize scene: "):
-        # DO YOUR OWN OTHER KIND OF RANDOMIZATION HERE!
-        # Note: Just need to acquire the right attribute about the property you want to set
-        # Here is an example on setting color randomly
-        randomize_shape_color(scene_cfg.object.prim_path)
-
-    # Play the simulator
-    sim.reset()
-    # Now we are ready!
-    print("[INFO]: Setup complete...")
-    # Run the simulator
-    run_simulator(sim, scene)
-
-
-if __name__ == "__main__":
-    # run the main execution
-    main()
-    # close sim app
-    simulation_app.close()
->>>>>>> 416ee775
+# Copyright (c) 2022-2025, The Isaac Lab Project Developers (https://github.com/isaac-sim/IsaacLab/blob/main/CONTRIBUTORS.md).
+# All rights reserved.
+#
+# SPDX-License-Identifier: BSD-3-Clause
+
+"""This script demonstrates how to spawn multiple objects in multiple environments.
+
+.. code-block:: bash
+
+    # Usage
+    ./isaaclab.sh -p scripts/demos/multi_asset.py --num_envs 2048
+
+"""
+
+from __future__ import annotations
+
+"""Launch Isaac Sim Simulator first."""
+
+
+import argparse
+
+from isaaclab.app import AppLauncher
+
+# add argparse arguments
+parser = argparse.ArgumentParser(description="Demo on spawning different objects in multiple environments.")
+parser.add_argument("--num_envs", type=int, default=512, help="Number of environments to spawn.")
+# append AppLauncher cli args
+AppLauncher.add_app_launcher_args(parser)
+# parse the arguments
+args_cli = parser.parse_args()
+
+# launch omniverse app
+app_launcher = AppLauncher(args_cli)
+simulation_app = app_launcher.app
+
+"""Rest everything follows."""
+
+import random
+
+import omni.usd
+from pxr import Gf, Sdf
+
+import isaaclab.sim as sim_utils
+from isaaclab.assets import (
+    Articulation,
+    ArticulationCfg,
+    AssetBaseCfg,
+    RigidObject,
+    RigidObjectCfg,
+    RigidObjectCollection,
+    RigidObjectCollectionCfg,
+)
+from isaaclab.scene import InteractiveScene, InteractiveSceneCfg
+from isaaclab.sim import SimulationContext
+from isaaclab.utils import Timer, configclass
+from isaaclab.utils.assets import ISAACLAB_NUCLEUS_DIR
+
+##
+# Pre-defined Configuration
+##
+
+from isaaclab_assets.robots.anymal import ANYDRIVE_3_LSTM_ACTUATOR_CFG  # isort: skip
+
+
+##
+# Randomization events.
+##
+
+
+def randomize_shape_color(prim_path_expr: str):
+    """Randomize the color of the geometry."""
+    # acquire stage
+    stage = omni.usd.get_context().get_stage()
+    # resolve prim paths for spawning and cloning
+    prim_paths = sim_utils.find_matching_prim_paths(prim_path_expr)
+    # manually clone prims if the source prim path is a regex expression
+    with Sdf.ChangeBlock():
+        for prim_path in prim_paths:
+            # spawn single instance
+            prim_spec = Sdf.CreatePrimInLayer(stage.GetRootLayer(), prim_path)
+
+            # DO YOUR OWN OTHER KIND OF RANDOMIZATION HERE!
+            # Note: Just need to acquire the right attribute about the property you want to set
+            # Here is an example on setting color randomly
+            color_spec = prim_spec.GetAttributeAtPath(prim_path + "/geometry/material/Shader.inputs:diffuseColor")
+            color_spec.default = Gf.Vec3f(random.random(), random.random(), random.random())
+
+
+##
+# Scene Configuration
+##
+
+
+@configclass
+class MultiObjectSceneCfg(InteractiveSceneCfg):
+    """Configuration for a multi-object scene."""
+
+    # ground plane
+    ground = AssetBaseCfg(prim_path="/World/defaultGroundPlane", spawn=sim_utils.GroundPlaneCfg())
+
+    # lights
+    dome_light = AssetBaseCfg(
+        prim_path="/World/Light", spawn=sim_utils.DomeLightCfg(intensity=3000.0, color=(0.75, 0.75, 0.75))
+    )
+
+    # rigid object
+    object: RigidObjectCfg = RigidObjectCfg(
+        prim_path="/World/envs/env_.*/Object",
+        spawn=sim_utils.MultiAssetSpawnerCfg(
+            assets_cfg=[
+                sim_utils.ConeCfg(
+                    radius=0.3,
+                    height=0.6,
+                    visual_material=sim_utils.PreviewSurfaceCfg(diffuse_color=(0.0, 1.0, 0.0), metallic=0.2),
+                ),
+                sim_utils.CuboidCfg(
+                    size=(0.3, 0.3, 0.3),
+                    visual_material=sim_utils.PreviewSurfaceCfg(diffuse_color=(1.0, 0.0, 0.0), metallic=0.2),
+                ),
+                sim_utils.SphereCfg(
+                    radius=0.3,
+                    visual_material=sim_utils.PreviewSurfaceCfg(diffuse_color=(0.0, 0.0, 1.0), metallic=0.2),
+                ),
+            ],
+            random_choice=True,
+            rigid_props=sim_utils.RigidBodyPropertiesCfg(
+                solver_position_iteration_count=4, solver_velocity_iteration_count=0
+            ),
+            mass_props=sim_utils.MassPropertiesCfg(mass=1.0),
+            collision_props=sim_utils.CollisionPropertiesCfg(),
+        ),
+        init_state=RigidObjectCfg.InitialStateCfg(pos=(0.0, 0.0, 2.0)),
+    )
+
+    # object collection
+    object_collection: RigidObjectCollectionCfg = RigidObjectCollectionCfg(
+        rigid_objects={
+            "object_A": RigidObjectCfg(
+                prim_path="/World/envs/env_.*/Object_A",
+                spawn=sim_utils.SphereCfg(
+                    radius=0.1,
+                    visual_material=sim_utils.PreviewSurfaceCfg(diffuse_color=(1.0, 0.0, 0.0), metallic=0.2),
+                    rigid_props=sim_utils.RigidBodyPropertiesCfg(
+                        solver_position_iteration_count=4, solver_velocity_iteration_count=0
+                    ),
+                    mass_props=sim_utils.MassPropertiesCfg(mass=1.0),
+                    collision_props=sim_utils.CollisionPropertiesCfg(),
+                ),
+                init_state=RigidObjectCfg.InitialStateCfg(pos=(0.0, -0.5, 2.0)),
+            ),
+            "object_B": RigidObjectCfg(
+                prim_path="/World/envs/env_.*/Object_B",
+                spawn=sim_utils.CuboidCfg(
+                    size=(0.1, 0.1, 0.1),
+                    visual_material=sim_utils.PreviewSurfaceCfg(diffuse_color=(1.0, 0.0, 0.0), metallic=0.2),
+                    rigid_props=sim_utils.RigidBodyPropertiesCfg(
+                        solver_position_iteration_count=4, solver_velocity_iteration_count=0
+                    ),
+                    mass_props=sim_utils.MassPropertiesCfg(mass=1.0),
+                    collision_props=sim_utils.CollisionPropertiesCfg(),
+                ),
+                init_state=RigidObjectCfg.InitialStateCfg(pos=(0.0, 0.5, 2.0)),
+            ),
+            "object_C": RigidObjectCfg(
+                prim_path="/World/envs/env_.*/Object_C",
+                spawn=sim_utils.ConeCfg(
+                    radius=0.1,
+                    height=0.3,
+                    visual_material=sim_utils.PreviewSurfaceCfg(diffuse_color=(1.0, 0.0, 0.0), metallic=0.2),
+                    rigid_props=sim_utils.RigidBodyPropertiesCfg(
+                        solver_position_iteration_count=4, solver_velocity_iteration_count=0
+                    ),
+                    mass_props=sim_utils.MassPropertiesCfg(mass=1.0),
+                    collision_props=sim_utils.CollisionPropertiesCfg(),
+                ),
+                init_state=RigidObjectCfg.InitialStateCfg(pos=(0.5, 0.0, 2.0)),
+            ),
+        }
+    )
+
+    # articulation
+    robot: ArticulationCfg = ArticulationCfg(
+        prim_path="/World/envs/env_.*/Robot",
+        spawn=sim_utils.MultiUsdFileCfg(
+            usd_path=[
+                f"{ISAACLAB_NUCLEUS_DIR}/Robots/ANYbotics/ANYmal-C/anymal_c.usd",
+                f"{ISAACLAB_NUCLEUS_DIR}/Robots/ANYbotics/ANYmal-D/anymal_d.usd",
+            ],
+            random_choice=True,
+            rigid_props=sim_utils.RigidBodyPropertiesCfg(
+                disable_gravity=False,
+                retain_accelerations=False,
+                linear_damping=0.0,
+                angular_damping=0.0,
+                max_linear_velocity=1000.0,
+                max_angular_velocity=1000.0,
+                max_depenetration_velocity=1.0,
+            ),
+            articulation_props=sim_utils.ArticulationRootPropertiesCfg(
+                enabled_self_collisions=True, solver_position_iteration_count=4, solver_velocity_iteration_count=0
+            ),
+            activate_contact_sensors=True,
+        ),
+        init_state=ArticulationCfg.InitialStateCfg(
+            pos=(0.0, 0.0, 0.6),
+            joint_pos={
+                ".*HAA": 0.0,  # all HAA
+                ".*F_HFE": 0.4,  # both front HFE
+                ".*H_HFE": -0.4,  # both hind HFE
+                ".*F_KFE": -0.8,  # both front KFE
+                ".*H_KFE": 0.8,  # both hind KFE
+            },
+        ),
+        actuators={"legs": ANYDRIVE_3_LSTM_ACTUATOR_CFG},
+    )
+
+
+##
+# Simulation Loop
+##
+
+
+def run_simulator(sim: SimulationContext, scene: InteractiveScene):
+    """Runs the simulation loop."""
+    # Extract scene entities
+    # note: we only do this here for readability.
+    rigid_object: RigidObject = scene["object"]
+    rigid_object_collection: RigidObjectCollection = scene["object_collection"]
+    robot: Articulation = scene["robot"]
+    # Define simulation stepping
+    sim_dt = sim.get_physics_dt()
+    count = 0
+    # Simulation loop
+    while simulation_app.is_running():
+        # Reset
+        if count % 250 == 0:
+            # reset counter
+            count = 0
+            # reset the scene entities
+            # object
+            root_state = rigid_object.data.default_root_state.clone()
+            root_state[:, :3] += scene.env_origins
+            rigid_object.write_root_pose_to_sim(root_state[:, :7])
+            rigid_object.write_root_velocity_to_sim(root_state[:, 7:])
+            # object collection
+            object_state = rigid_object_collection.data.default_object_state.clone()
+            object_state[..., :3] += scene.env_origins.unsqueeze(1)
+            rigid_object_collection.write_object_link_pose_to_sim(object_state[..., :7])
+            rigid_object_collection.write_object_com_velocity_to_sim(object_state[..., 7:])
+            # robot
+            # -- root state
+            root_state = robot.data.default_root_state.clone()
+            root_state[:, :3] += scene.env_origins
+            robot.write_root_pose_to_sim(root_state[:, :7])
+            robot.write_root_velocity_to_sim(root_state[:, 7:])
+            # -- joint state
+            joint_pos, joint_vel = robot.data.default_joint_pos.clone(), robot.data.default_joint_vel.clone()
+            robot.write_joint_state_to_sim(joint_pos, joint_vel)
+            # clear internal buffers
+            scene.reset()
+            print("[INFO]: Resetting scene state...")
+
+        # Apply action to robot
+        robot.set_joint_position_target(robot.data.default_joint_pos)
+        # Write data to sim
+        scene.write_data_to_sim()
+        # Perform step
+        sim.step()
+        # Increment counter
+        count += 1
+        # Update buffers
+        scene.update(sim_dt)
+
+
+def main():
+    """Main function."""
+    # Load kit helper
+    sim_cfg = sim_utils.SimulationCfg(dt=0.005, device=args_cli.device)
+    sim = SimulationContext(sim_cfg)
+    # Set main camera
+    sim.set_camera_view([2.5, 0.0, 4.0], [0.0, 0.0, 2.0])
+
+    # Design scene
+    scene_cfg = MultiObjectSceneCfg(num_envs=args_cli.num_envs, env_spacing=2.0, replicate_physics=False)
+    with Timer("[INFO] Time to create scene: "):
+        scene = InteractiveScene(scene_cfg)
+
+    with Timer("[INFO] Time to randomize scene: "):
+        # DO YOUR OWN OTHER KIND OF RANDOMIZATION HERE!
+        # Note: Just need to acquire the right attribute about the property you want to set
+        # Here is an example on setting color randomly
+        randomize_shape_color(scene_cfg.object.prim_path)
+
+    # Play the simulator
+    sim.reset()
+    # Now we are ready!
+    print("[INFO]: Setup complete...")
+    # Run the simulator
+    run_simulator(sim, scene)
+
+
+if __name__ == "__main__":
+    # run the main execution
+    main()
+    # close sim app
+    simulation_app.close()