<<<<<<< HEAD
# Copyright (c) 2022-2025, The Isaac Lab Project Developers (https://github.com/isaac-sim/IsaacLab/blob/main/CONTRIBUTORS.md).
# All rights reserved.
#
# SPDX-License-Identifier: BSD-3-Clause

"""Common functions that can be used to activate certain terminations.

The functions can be passed to the :class:`isaaclab.managers.TerminationTermCfg` object to enable
the termination introduced by the function.
"""

from __future__ import annotations

import torch
from typing import TYPE_CHECKING

from isaaclab.assets import Articulation, RigidObject
from isaaclab.managers import SceneEntityCfg
from isaaclab.sensors import ContactSensor
from isaaclab.utils.logging_helper import LoggingHelper, ErrorType, LogType
if TYPE_CHECKING:
    from isaaclab.envs import ManagerBasedRLEnv
    from isaaclab.managers.command_manager import CommandTerm


"""
MDP terminations.
"""


def time_out(env: ManagerBasedRLEnv, loghelper : LoggingHelper = LoggingHelper()) -> torch.Tensor:
    """Terminate the episode when the episode length exceeds the maximum episode length."""
    # if torch.max(env.episode_length_buf) >= env.max_episode_length:
    #     loghelper.logerror(ErrorType.TIMEOUT)        
    return env.episode_length_buf >= env.max_episode_length


def command_resample(env: ManagerBasedRLEnv, command_name: str, num_resamples: int = 1, loghelper : LoggingHelper = LoggingHelper()) -> torch.Tensor:
    """Terminate the episode based on the total number of times commands have been re-sampled.

    This makes the maximum episode length fluid in nature as it depends on how the commands are
    sampled. It is useful in situations where delayed rewards are used :cite:`rudin2022advanced`.
    """
    command: CommandTerm = env.command_manager.get_term(command_name)
    # if torch.logical_and((command.time_left <= env.step_dt), (command.command_counter == num_resamples)).item():
    #     loghelper.logerror(ErrorType.RESAMPLE)
    return torch.logical_and((command.time_left <= env.step_dt), (command.command_counter == num_resamples))


"""
Root terminations.
"""


def bad_orientation(
    env: ManagerBasedRLEnv, limit_angle: float, asset_cfg: SceneEntityCfg = SceneEntityCfg("robot"), 
    loghelper : LoggingHelper = LoggingHelper()
) -> torch.Tensor:
    """Terminate when the asset's orientation is too far from the desired orientation limits.

    This is computed by checking the angle between the projected gravity vector and the z-axis.
    """
    # extract the used quantities (to enable type-hinting)
    asset: RigidObject = env.scene[asset_cfg.name]
    # if (torch.acos(-asset.data.projected_gravity_b[:, 2]).abs()).item() > limit_angle:
    #     loghelper.logerror(ErrorType.ORIENTATION)
    return torch.acos(-asset.data.projected_gravity_b[:, 2]).abs() > limit_angle


def root_height_below_minimum(
    env: ManagerBasedRLEnv, minimum_height: float, asset_cfg: SceneEntityCfg = SceneEntityCfg("robot"),
    loghelper : LoggingHelper = LoggingHelper()
) -> torch.Tensor:
    """Terminate when the asset's root height is below the minimum height.

    Note:
        This is currently only supported for flat terrains, i.e. the minimum height is in the world frame.
    """
    # extract the used quantities (to enable type-hinting)
    asset: RigidObject = env.scene[asset_cfg.name]
    # if asset.data.root_pos_w[:, 2].item() < minimum_height:
    #     loghelper.logerror(ErrorType.DROP)
    #     print("dropped")
    return asset.data.root_pos_w[:, 2] < minimum_height


"""
Joint terminations.
"""


def joint_pos_out_of_limit(
        env: ManagerBasedRLEnv, asset_cfg: SceneEntityCfg = SceneEntityCfg("robot"),
        loghelper : LoggingHelper = LoggingHelper()) -> torch.Tensor:
    """Terminate when the asset's joint positions are outside of the soft joint limits."""
    # extract the used quantities (to enable type-hinting)
    asset: Articulation = env.scene[asset_cfg.name]
    # compute any violations
    out_of_upper_limits = torch.any(asset.data.joint_pos > asset.data.soft_joint_pos_limits[..., 1], dim=1)
    out_of_lower_limits = torch.any(asset.data.joint_pos < asset.data.soft_joint_pos_limits[..., 0], dim=1)
    # if torch.any(out_of_lower_limits) or torch.any(out_of_upper_limits):
    #     loghelper.logerror(ErrorType.JOINT_VIO)
        
    return torch.any(out_of_lower_limits) or torch.any(out_of_upper_limits) #torch.logical_or(out_of_upper_limits[:, asset_cfg.joint_ids], out_of_lower_limits[:, asset_cfg.joint_ids])


def joint_pos_out_of_manual_limit(
    env: ManagerBasedRLEnv, bounds: tuple[float, float], asset_cfg: SceneEntityCfg = SceneEntityCfg("robot"),
    loghelper : LoggingHelper = LoggingHelper()
) -> torch.Tensor:
    """Terminate when the asset's joint positions are outside of the configured bounds.

    Note:
        This function is similar to :func:`joint_pos_out_of_limit` but allows the user to specify the bounds manually.
    """
    # extract the used quantities (to enable type-hinting)
    asset: Articulation = env.scene[asset_cfg.name]
    if asset_cfg.joint_ids is None:
        asset_cfg.joint_ids = slice(None)
    # compute any violations
    out_of_upper_limits = torch.any(asset.data.joint_pos[:, asset_cfg.joint_ids] > bounds[1], dim=1)
    out_of_lower_limits = torch.any(asset.data.joint_pos[:, asset_cfg.joint_ids] < bounds[0], dim=1)
    # if torch.logical_or(out_of_upper_limits, out_of_lower_limits).item():
    #     loghelper.logerror(ErrorType.JOINT_VIO)
    return torch.logical_or(out_of_upper_limits, out_of_lower_limits)


def joint_vel_out_of_limit(
        env: ManagerBasedRLEnv, asset_cfg: SceneEntityCfg = SceneEntityCfg("robot"),
        loghelper : LoggingHelper = LoggingHelper()) -> torch.Tensor:
    """Terminate when the asset's joint velocities are outside of the soft joint limits."""
    # extract the used quantities (to enable type-hinting)
    asset: Articulation = env.scene[asset_cfg.name]
    # compute any violations
    limits = asset.data.soft_joint_vel_limits
    # if torch.any(torch.abs(asset.data.joint_vel[:, asset_cfg.joint_ids]) > limits[:, asset_cfg.joint_ids], dim=1).item():
    #     loghelper.logerror(ErrorType.VEL_VIO)
    #     print("Joint violation")
    return torch.any(torch.abs(asset.data.joint_vel[:, asset_cfg.joint_ids]) > limits[:, asset_cfg.joint_ids], dim=1)


def joint_vel_out_of_manual_limit(
    env: ManagerBasedRLEnv, max_velocity: float, asset_cfg: SceneEntityCfg = SceneEntityCfg("robot"),
    loghelper : LoggingHelper = LoggingHelper()
) -> torch.Tensor:
    """Terminate when the asset's joint velocities are outside the provided limits."""
    # extract the used quantities (to enable type-hinting)
    asset: Articulation = env.scene[asset_cfg.name]
    # compute any violations
    # if torch.any(torch.abs(asset.data.joint_vel[:, asset_cfg.joint_ids]) > max_velocity, dim=1).item():
    #     loghelper.logerror(ErrorType.VEL_VIO)
    return torch.any(torch.abs(asset.data.joint_vel[:, asset_cfg.joint_ids]) > max_velocity, dim=1)


def joint_effort_out_of_limit(
    env: ManagerBasedRLEnv, asset_cfg: SceneEntityCfg = SceneEntityCfg("robot"),
    loghelper : LoggingHelper = LoggingHelper()
) -> torch.Tensor:
    """Terminate when effort applied on the asset's joints are outside of the soft joint limits.

    In the actuators, the applied torque are the efforts applied on the joints. These are computed by clipping
    the computed torques to the joint limits. Hence, we check if the computed torques are equal to the applied
    torques.
    """
    # extract the used quantities (to enable type-hinting)
    asset: Articulation = env.scene[asset_cfg.name]
    # check if any joint effort is out of limit
    out_of_limits = torch.isclose(
        asset.data.computed_torque[:, asset_cfg.joint_ids], asset.data.applied_torque[:, asset_cfg.joint_ids]
    )
    # if torch.any(out_of_limits, dim=1):
    #     loghelper.logerror(ErrorType.EFF_VIO)
    return torch.any(out_of_limits, dim=1)


"""
Contact sensor.
"""


def illegal_contact(
        env: ManagerBasedRLEnv, threshold: float, sensor_cfg: SceneEntityCfg,
        loghelper : LoggingHelper = LoggingHelper()) -> torch.Tensor:
    """Terminate when the contact force on the sensor exceeds the force threshold."""
    # extract the used quantities (to enable type-hinting)
    contact_sensor: ContactSensor = env.scene.sensors[sensor_cfg.name]
    net_contact_forces = contact_sensor.data.net_forces_w_history
    # check if any contact force exceeds the threshold
    if torch.any(
        torch.max(torch.norm(net_contact_forces[:, :, sensor_cfg.body_ids], dim=-1), dim=1)[0] > threshold, dim=1
    ).item():
        loghelper.logerror(ErrorType.CONTACT)
        
    return torch.any(
        torch.max(torch.norm(net_contact_forces[:, :, sensor_cfg.body_ids], dim=-1), dim=1)[0] > threshold, dim=1
    )
=======
# Copyright (c) 2022-2025, The Isaac Lab Project Developers (https://github.com/isaac-sim/IsaacLab/blob/main/CONTRIBUTORS.md).
# All rights reserved.
#
# SPDX-License-Identifier: BSD-3-Clause

"""Common functions that can be used to activate certain terminations.

The functions can be passed to the :class:`isaaclab.managers.TerminationTermCfg` object to enable
the termination introduced by the function.
"""

from __future__ import annotations

import torch
from typing import TYPE_CHECKING

from isaaclab.assets import Articulation, RigidObject
from isaaclab.managers import SceneEntityCfg
from isaaclab.sensors import ContactSensor

if TYPE_CHECKING:
    from isaaclab.envs import ManagerBasedRLEnv
    from isaaclab.managers.command_manager import CommandTerm

"""
MDP terminations.
"""


def time_out(env: ManagerBasedRLEnv) -> torch.Tensor:
    """Terminate the episode when the episode length exceeds the maximum episode length."""
    return env.episode_length_buf >= env.max_episode_length


def command_resample(env: ManagerBasedRLEnv, command_name: str, num_resamples: int = 1) -> torch.Tensor:
    """Terminate the episode based on the total number of times commands have been re-sampled.

    This makes the maximum episode length fluid in nature as it depends on how the commands are
    sampled. It is useful in situations where delayed rewards are used :cite:`rudin2022advanced`.
    """
    command: CommandTerm = env.command_manager.get_term(command_name)
    return torch.logical_and((command.time_left <= env.step_dt), (command.command_counter == num_resamples))


"""
Root terminations.
"""


def bad_orientation(
    env: ManagerBasedRLEnv, limit_angle: float, asset_cfg: SceneEntityCfg = SceneEntityCfg("robot")
) -> torch.Tensor:
    """Terminate when the asset's orientation is too far from the desired orientation limits.

    This is computed by checking the angle between the projected gravity vector and the z-axis.
    """
    # extract the used quantities (to enable type-hinting)
    asset: RigidObject = env.scene[asset_cfg.name]
    return torch.acos(-asset.data.projected_gravity_b[:, 2]).abs() > limit_angle


def root_height_below_minimum(
    env: ManagerBasedRLEnv, minimum_height: float, asset_cfg: SceneEntityCfg = SceneEntityCfg("robot")
) -> torch.Tensor:
    """Terminate when the asset's root height is below the minimum height.

    Note:
        This is currently only supported for flat terrains, i.e. the minimum height is in the world frame.
    """
    # extract the used quantities (to enable type-hinting)
    asset: RigidObject = env.scene[asset_cfg.name]
    return asset.data.root_pos_w[:, 2] < minimum_height


"""
Joint terminations.
"""


def joint_pos_out_of_limit(env: ManagerBasedRLEnv, asset_cfg: SceneEntityCfg = SceneEntityCfg("robot")) -> torch.Tensor:
    """Terminate when the asset's joint positions are outside of the soft joint limits."""
    # extract the used quantities (to enable type-hinting)
    asset: Articulation = env.scene[asset_cfg.name]
    # compute any violations
    out_of_upper_limits = torch.any(asset.data.joint_pos > asset.data.soft_joint_pos_limits[..., 1], dim=1)
    out_of_lower_limits = torch.any(asset.data.joint_pos < asset.data.soft_joint_pos_limits[..., 0], dim=1)
    return torch.logical_or(out_of_upper_limits[:, asset_cfg.joint_ids], out_of_lower_limits[:, asset_cfg.joint_ids])


def joint_pos_out_of_manual_limit(
    env: ManagerBasedRLEnv, bounds: tuple[float, float], asset_cfg: SceneEntityCfg = SceneEntityCfg("robot")
) -> torch.Tensor:
    """Terminate when the asset's joint positions are outside of the configured bounds.

    Note:
        This function is similar to :func:`joint_pos_out_of_limit` but allows the user to specify the bounds manually.
    """
    # extract the used quantities (to enable type-hinting)
    asset: Articulation = env.scene[asset_cfg.name]
    if asset_cfg.joint_ids is None:
        asset_cfg.joint_ids = slice(None)
    # compute any violations
    out_of_upper_limits = torch.any(asset.data.joint_pos[:, asset_cfg.joint_ids] > bounds[1], dim=1)
    out_of_lower_limits = torch.any(asset.data.joint_pos[:, asset_cfg.joint_ids] < bounds[0], dim=1)
    return torch.logical_or(out_of_upper_limits, out_of_lower_limits)


def joint_vel_out_of_limit(env: ManagerBasedRLEnv, asset_cfg: SceneEntityCfg = SceneEntityCfg("robot")) -> torch.Tensor:
    """Terminate when the asset's joint velocities are outside of the soft joint limits."""
    # extract the used quantities (to enable type-hinting)
    asset: Articulation = env.scene[asset_cfg.name]
    # compute any violations
    limits = asset.data.soft_joint_vel_limits
    return torch.any(torch.abs(asset.data.joint_vel[:, asset_cfg.joint_ids]) > limits[:, asset_cfg.joint_ids], dim=1)


def joint_vel_out_of_manual_limit(
    env: ManagerBasedRLEnv, max_velocity: float, asset_cfg: SceneEntityCfg = SceneEntityCfg("robot")
) -> torch.Tensor:
    """Terminate when the asset's joint velocities are outside the provided limits."""
    # extract the used quantities (to enable type-hinting)
    asset: Articulation = env.scene[asset_cfg.name]
    # compute any violations
    return torch.any(torch.abs(asset.data.joint_vel[:, asset_cfg.joint_ids]) > max_velocity, dim=1)


def joint_effort_out_of_limit(
    env: ManagerBasedRLEnv, asset_cfg: SceneEntityCfg = SceneEntityCfg("robot")
) -> torch.Tensor:
    """Terminate when effort applied on the asset's joints are outside of the soft joint limits.

    In the actuators, the applied torque are the efforts applied on the joints. These are computed by clipping
    the computed torques to the joint limits. Hence, we check if the computed torques are equal to the applied
    torques.
    """
    # extract the used quantities (to enable type-hinting)
    asset: Articulation = env.scene[asset_cfg.name]
    # check if any joint effort is out of limit
    out_of_limits = torch.isclose(
        asset.data.computed_torque[:, asset_cfg.joint_ids], asset.data.applied_torque[:, asset_cfg.joint_ids]
    )
    return torch.any(out_of_limits, dim=1)


"""
Contact sensor.
"""


def illegal_contact(env: ManagerBasedRLEnv, threshold: float, sensor_cfg: SceneEntityCfg) -> torch.Tensor:
    """Terminate when the contact force on the sensor exceeds the force threshold."""
    # extract the used quantities (to enable type-hinting)
    contact_sensor: ContactSensor = env.scene.sensors[sensor_cfg.name]
    net_contact_forces = contact_sensor.data.net_forces_w_history
    # check if any contact force exceeds the threshold
    return torch.any(
        torch.max(torch.norm(net_contact_forces[:, :, sensor_cfg.body_ids], dim=-1), dim=1)[0] > threshold, dim=1
    )
>>>>>>> 416ee775
<|MERGE_RESOLUTION|>--- conflicted
+++ resolved
@@ -1,357 +1,158 @@
-<<<<<<< HEAD
-# Copyright (c) 2022-2025, The Isaac Lab Project Developers (https://github.com/isaac-sim/IsaacLab/blob/main/CONTRIBUTORS.md).
-# All rights reserved.
-#
-# SPDX-License-Identifier: BSD-3-Clause
-
-"""Common functions that can be used to activate certain terminations.
-
-The functions can be passed to the :class:`isaaclab.managers.TerminationTermCfg` object to enable
-the termination introduced by the function.
-"""
-
-from __future__ import annotations
-
-import torch
-from typing import TYPE_CHECKING
-
-from isaaclab.assets import Articulation, RigidObject
-from isaaclab.managers import SceneEntityCfg
-from isaaclab.sensors import ContactSensor
-from isaaclab.utils.logging_helper import LoggingHelper, ErrorType, LogType
-if TYPE_CHECKING:
-    from isaaclab.envs import ManagerBasedRLEnv
-    from isaaclab.managers.command_manager import CommandTerm
-
-
-"""
-MDP terminations.
-"""
-
-
-def time_out(env: ManagerBasedRLEnv, loghelper : LoggingHelper = LoggingHelper()) -> torch.Tensor:
-    """Terminate the episode when the episode length exceeds the maximum episode length."""
-    # if torch.max(env.episode_length_buf) >= env.max_episode_length:
-    #     loghelper.logerror(ErrorType.TIMEOUT)        
-    return env.episode_length_buf >= env.max_episode_length
-
-
-def command_resample(env: ManagerBasedRLEnv, command_name: str, num_resamples: int = 1, loghelper : LoggingHelper = LoggingHelper()) -> torch.Tensor:
-    """Terminate the episode based on the total number of times commands have been re-sampled.
-
-    This makes the maximum episode length fluid in nature as it depends on how the commands are
-    sampled. It is useful in situations where delayed rewards are used :cite:`rudin2022advanced`.
-    """
-    command: CommandTerm = env.command_manager.get_term(command_name)
-    # if torch.logical_and((command.time_left <= env.step_dt), (command.command_counter == num_resamples)).item():
-    #     loghelper.logerror(ErrorType.RESAMPLE)
-    return torch.logical_and((command.time_left <= env.step_dt), (command.command_counter == num_resamples))
-
-
-"""
-Root terminations.
-"""
-
-
-def bad_orientation(
-    env: ManagerBasedRLEnv, limit_angle: float, asset_cfg: SceneEntityCfg = SceneEntityCfg("robot"), 
-    loghelper : LoggingHelper = LoggingHelper()
-) -> torch.Tensor:
-    """Terminate when the asset's orientation is too far from the desired orientation limits.
-
-    This is computed by checking the angle between the projected gravity vector and the z-axis.
-    """
-    # extract the used quantities (to enable type-hinting)
-    asset: RigidObject = env.scene[asset_cfg.name]
-    # if (torch.acos(-asset.data.projected_gravity_b[:, 2]).abs()).item() > limit_angle:
-    #     loghelper.logerror(ErrorType.ORIENTATION)
-    return torch.acos(-asset.data.projected_gravity_b[:, 2]).abs() > limit_angle
-
-
-def root_height_below_minimum(
-    env: ManagerBasedRLEnv, minimum_height: float, asset_cfg: SceneEntityCfg = SceneEntityCfg("robot"),
-    loghelper : LoggingHelper = LoggingHelper()
-) -> torch.Tensor:
-    """Terminate when the asset's root height is below the minimum height.
-
-    Note:
-        This is currently only supported for flat terrains, i.e. the minimum height is in the world frame.
-    """
-    # extract the used quantities (to enable type-hinting)
-    asset: RigidObject = env.scene[asset_cfg.name]
-    # if asset.data.root_pos_w[:, 2].item() < minimum_height:
-    #     loghelper.logerror(ErrorType.DROP)
-    #     print("dropped")
-    return asset.data.root_pos_w[:, 2] < minimum_height
-
-
-"""
-Joint terminations.
-"""
-
-
-def joint_pos_out_of_limit(
-        env: ManagerBasedRLEnv, asset_cfg: SceneEntityCfg = SceneEntityCfg("robot"),
-        loghelper : LoggingHelper = LoggingHelper()) -> torch.Tensor:
-    """Terminate when the asset's joint positions are outside of the soft joint limits."""
-    # extract the used quantities (to enable type-hinting)
-    asset: Articulation = env.scene[asset_cfg.name]
-    # compute any violations
-    out_of_upper_limits = torch.any(asset.data.joint_pos > asset.data.soft_joint_pos_limits[..., 1], dim=1)
-    out_of_lower_limits = torch.any(asset.data.joint_pos < asset.data.soft_joint_pos_limits[..., 0], dim=1)
-    # if torch.any(out_of_lower_limits) or torch.any(out_of_upper_limits):
-    #     loghelper.logerror(ErrorType.JOINT_VIO)
-        
-    return torch.any(out_of_lower_limits) or torch.any(out_of_upper_limits) #torch.logical_or(out_of_upper_limits[:, asset_cfg.joint_ids], out_of_lower_limits[:, asset_cfg.joint_ids])
-
-
-def joint_pos_out_of_manual_limit(
-    env: ManagerBasedRLEnv, bounds: tuple[float, float], asset_cfg: SceneEntityCfg = SceneEntityCfg("robot"),
-    loghelper : LoggingHelper = LoggingHelper()
-) -> torch.Tensor:
-    """Terminate when the asset's joint positions are outside of the configured bounds.
-
-    Note:
-        This function is similar to :func:`joint_pos_out_of_limit` but allows the user to specify the bounds manually.
-    """
-    # extract the used quantities (to enable type-hinting)
-    asset: Articulation = env.scene[asset_cfg.name]
-    if asset_cfg.joint_ids is None:
-        asset_cfg.joint_ids = slice(None)
-    # compute any violations
-    out_of_upper_limits = torch.any(asset.data.joint_pos[:, asset_cfg.joint_ids] > bounds[1], dim=1)
-    out_of_lower_limits = torch.any(asset.data.joint_pos[:, asset_cfg.joint_ids] < bounds[0], dim=1)
-    # if torch.logical_or(out_of_upper_limits, out_of_lower_limits).item():
-    #     loghelper.logerror(ErrorType.JOINT_VIO)
-    return torch.logical_or(out_of_upper_limits, out_of_lower_limits)
-
-
-def joint_vel_out_of_limit(
-        env: ManagerBasedRLEnv, asset_cfg: SceneEntityCfg = SceneEntityCfg("robot"),
-        loghelper : LoggingHelper = LoggingHelper()) -> torch.Tensor:
-    """Terminate when the asset's joint velocities are outside of the soft joint limits."""
-    # extract the used quantities (to enable type-hinting)
-    asset: Articulation = env.scene[asset_cfg.name]
-    # compute any violations
-    limits = asset.data.soft_joint_vel_limits
-    # if torch.any(torch.abs(asset.data.joint_vel[:, asset_cfg.joint_ids]) > limits[:, asset_cfg.joint_ids], dim=1).item():
-    #     loghelper.logerror(ErrorType.VEL_VIO)
-    #     print("Joint violation")
-    return torch.any(torch.abs(asset.data.joint_vel[:, asset_cfg.joint_ids]) > limits[:, asset_cfg.joint_ids], dim=1)
-
-
-def joint_vel_out_of_manual_limit(
-    env: ManagerBasedRLEnv, max_velocity: float, asset_cfg: SceneEntityCfg = SceneEntityCfg("robot"),
-    loghelper : LoggingHelper = LoggingHelper()
-) -> torch.Tensor:
-    """Terminate when the asset's joint velocities are outside the provided limits."""
-    # extract the used quantities (to enable type-hinting)
-    asset: Articulation = env.scene[asset_cfg.name]
-    # compute any violations
-    # if torch.any(torch.abs(asset.data.joint_vel[:, asset_cfg.joint_ids]) > max_velocity, dim=1).item():
-    #     loghelper.logerror(ErrorType.VEL_VIO)
-    return torch.any(torch.abs(asset.data.joint_vel[:, asset_cfg.joint_ids]) > max_velocity, dim=1)
-
-
-def joint_effort_out_of_limit(
-    env: ManagerBasedRLEnv, asset_cfg: SceneEntityCfg = SceneEntityCfg("robot"),
-    loghelper : LoggingHelper = LoggingHelper()
-) -> torch.Tensor:
-    """Terminate when effort applied on the asset's joints are outside of the soft joint limits.
-
-    In the actuators, the applied torque are the efforts applied on the joints. These are computed by clipping
-    the computed torques to the joint limits. Hence, we check if the computed torques are equal to the applied
-    torques.
-    """
-    # extract the used quantities (to enable type-hinting)
-    asset: Articulation = env.scene[asset_cfg.name]
-    # check if any joint effort is out of limit
-    out_of_limits = torch.isclose(
-        asset.data.computed_torque[:, asset_cfg.joint_ids], asset.data.applied_torque[:, asset_cfg.joint_ids]
-    )
-    # if torch.any(out_of_limits, dim=1):
-    #     loghelper.logerror(ErrorType.EFF_VIO)
-    return torch.any(out_of_limits, dim=1)
-
-
-"""
-Contact sensor.
-"""
-
-
-def illegal_contact(
-        env: ManagerBasedRLEnv, threshold: float, sensor_cfg: SceneEntityCfg,
-        loghelper : LoggingHelper = LoggingHelper()) -> torch.Tensor:
-    """Terminate when the contact force on the sensor exceeds the force threshold."""
-    # extract the used quantities (to enable type-hinting)
-    contact_sensor: ContactSensor = env.scene.sensors[sensor_cfg.name]
-    net_contact_forces = contact_sensor.data.net_forces_w_history
-    # check if any contact force exceeds the threshold
-    if torch.any(
-        torch.max(torch.norm(net_contact_forces[:, :, sensor_cfg.body_ids], dim=-1), dim=1)[0] > threshold, dim=1
-    ).item():
-        loghelper.logerror(ErrorType.CONTACT)
-        
-    return torch.any(
-        torch.max(torch.norm(net_contact_forces[:, :, sensor_cfg.body_ids], dim=-1), dim=1)[0] > threshold, dim=1
-    )
-=======
-# Copyright (c) 2022-2025, The Isaac Lab Project Developers (https://github.com/isaac-sim/IsaacLab/blob/main/CONTRIBUTORS.md).
-# All rights reserved.
-#
-# SPDX-License-Identifier: BSD-3-Clause
-
-"""Common functions that can be used to activate certain terminations.
-
-The functions can be passed to the :class:`isaaclab.managers.TerminationTermCfg` object to enable
-the termination introduced by the function.
-"""
-
-from __future__ import annotations
-
-import torch
-from typing import TYPE_CHECKING
-
-from isaaclab.assets import Articulation, RigidObject
-from isaaclab.managers import SceneEntityCfg
-from isaaclab.sensors import ContactSensor
-
-if TYPE_CHECKING:
-    from isaaclab.envs import ManagerBasedRLEnv
-    from isaaclab.managers.command_manager import CommandTerm
-
-"""
-MDP terminations.
-"""
-
-
-def time_out(env: ManagerBasedRLEnv) -> torch.Tensor:
-    """Terminate the episode when the episode length exceeds the maximum episode length."""
-    return env.episode_length_buf >= env.max_episode_length
-
-
-def command_resample(env: ManagerBasedRLEnv, command_name: str, num_resamples: int = 1) -> torch.Tensor:
-    """Terminate the episode based on the total number of times commands have been re-sampled.
-
-    This makes the maximum episode length fluid in nature as it depends on how the commands are
-    sampled. It is useful in situations where delayed rewards are used :cite:`rudin2022advanced`.
-    """
-    command: CommandTerm = env.command_manager.get_term(command_name)
-    return torch.logical_and((command.time_left <= env.step_dt), (command.command_counter == num_resamples))
-
-
-"""
-Root terminations.
-"""
-
-
-def bad_orientation(
-    env: ManagerBasedRLEnv, limit_angle: float, asset_cfg: SceneEntityCfg = SceneEntityCfg("robot")
-) -> torch.Tensor:
-    """Terminate when the asset's orientation is too far from the desired orientation limits.
-
-    This is computed by checking the angle between the projected gravity vector and the z-axis.
-    """
-    # extract the used quantities (to enable type-hinting)
-    asset: RigidObject = env.scene[asset_cfg.name]
-    return torch.acos(-asset.data.projected_gravity_b[:, 2]).abs() > limit_angle
-
-
-def root_height_below_minimum(
-    env: ManagerBasedRLEnv, minimum_height: float, asset_cfg: SceneEntityCfg = SceneEntityCfg("robot")
-) -> torch.Tensor:
-    """Terminate when the asset's root height is below the minimum height.
-
-    Note:
-        This is currently only supported for flat terrains, i.e. the minimum height is in the world frame.
-    """
-    # extract the used quantities (to enable type-hinting)
-    asset: RigidObject = env.scene[asset_cfg.name]
-    return asset.data.root_pos_w[:, 2] < minimum_height
-
-
-"""
-Joint terminations.
-"""
-
-
-def joint_pos_out_of_limit(env: ManagerBasedRLEnv, asset_cfg: SceneEntityCfg = SceneEntityCfg("robot")) -> torch.Tensor:
-    """Terminate when the asset's joint positions are outside of the soft joint limits."""
-    # extract the used quantities (to enable type-hinting)
-    asset: Articulation = env.scene[asset_cfg.name]
-    # compute any violations
-    out_of_upper_limits = torch.any(asset.data.joint_pos > asset.data.soft_joint_pos_limits[..., 1], dim=1)
-    out_of_lower_limits = torch.any(asset.data.joint_pos < asset.data.soft_joint_pos_limits[..., 0], dim=1)
-    return torch.logical_or(out_of_upper_limits[:, asset_cfg.joint_ids], out_of_lower_limits[:, asset_cfg.joint_ids])
-
-
-def joint_pos_out_of_manual_limit(
-    env: ManagerBasedRLEnv, bounds: tuple[float, float], asset_cfg: SceneEntityCfg = SceneEntityCfg("robot")
-) -> torch.Tensor:
-    """Terminate when the asset's joint positions are outside of the configured bounds.
-
-    Note:
-        This function is similar to :func:`joint_pos_out_of_limit` but allows the user to specify the bounds manually.
-    """
-    # extract the used quantities (to enable type-hinting)
-    asset: Articulation = env.scene[asset_cfg.name]
-    if asset_cfg.joint_ids is None:
-        asset_cfg.joint_ids = slice(None)
-    # compute any violations
-    out_of_upper_limits = torch.any(asset.data.joint_pos[:, asset_cfg.joint_ids] > bounds[1], dim=1)
-    out_of_lower_limits = torch.any(asset.data.joint_pos[:, asset_cfg.joint_ids] < bounds[0], dim=1)
-    return torch.logical_or(out_of_upper_limits, out_of_lower_limits)
-
-
-def joint_vel_out_of_limit(env: ManagerBasedRLEnv, asset_cfg: SceneEntityCfg = SceneEntityCfg("robot")) -> torch.Tensor:
-    """Terminate when the asset's joint velocities are outside of the soft joint limits."""
-    # extract the used quantities (to enable type-hinting)
-    asset: Articulation = env.scene[asset_cfg.name]
-    # compute any violations
-    limits = asset.data.soft_joint_vel_limits
-    return torch.any(torch.abs(asset.data.joint_vel[:, asset_cfg.joint_ids]) > limits[:, asset_cfg.joint_ids], dim=1)
-
-
-def joint_vel_out_of_manual_limit(
-    env: ManagerBasedRLEnv, max_velocity: float, asset_cfg: SceneEntityCfg = SceneEntityCfg("robot")
-) -> torch.Tensor:
-    """Terminate when the asset's joint velocities are outside the provided limits."""
-    # extract the used quantities (to enable type-hinting)
-    asset: Articulation = env.scene[asset_cfg.name]
-    # compute any violations
-    return torch.any(torch.abs(asset.data.joint_vel[:, asset_cfg.joint_ids]) > max_velocity, dim=1)
-
-
-def joint_effort_out_of_limit(
-    env: ManagerBasedRLEnv, asset_cfg: SceneEntityCfg = SceneEntityCfg("robot")
-) -> torch.Tensor:
-    """Terminate when effort applied on the asset's joints are outside of the soft joint limits.
-
-    In the actuators, the applied torque are the efforts applied on the joints. These are computed by clipping
-    the computed torques to the joint limits. Hence, we check if the computed torques are equal to the applied
-    torques.
-    """
-    # extract the used quantities (to enable type-hinting)
-    asset: Articulation = env.scene[asset_cfg.name]
-    # check if any joint effort is out of limit
-    out_of_limits = torch.isclose(
-        asset.data.computed_torque[:, asset_cfg.joint_ids], asset.data.applied_torque[:, asset_cfg.joint_ids]
-    )
-    return torch.any(out_of_limits, dim=1)
-
-
-"""
-Contact sensor.
-"""
-
-
-def illegal_contact(env: ManagerBasedRLEnv, threshold: float, sensor_cfg: SceneEntityCfg) -> torch.Tensor:
-    """Terminate when the contact force on the sensor exceeds the force threshold."""
-    # extract the used quantities (to enable type-hinting)
-    contact_sensor: ContactSensor = env.scene.sensors[sensor_cfg.name]
-    net_contact_forces = contact_sensor.data.net_forces_w_history
-    # check if any contact force exceeds the threshold
-    return torch.any(
-        torch.max(torch.norm(net_contact_forces[:, :, sensor_cfg.body_ids], dim=-1), dim=1)[0] > threshold, dim=1
-    )
->>>>>>> 416ee775
+# Copyright (c) 2022-2025, The Isaac Lab Project Developers (https://github.com/isaac-sim/IsaacLab/blob/main/CONTRIBUTORS.md).
+# All rights reserved.
+#
+# SPDX-License-Identifier: BSD-3-Clause
+
+"""Common functions that can be used to activate certain terminations.
+
+The functions can be passed to the :class:`isaaclab.managers.TerminationTermCfg` object to enable
+the termination introduced by the function.
+"""
+
+from __future__ import annotations
+
+import torch
+from typing import TYPE_CHECKING
+
+from isaaclab.assets import Articulation, RigidObject
+from isaaclab.managers import SceneEntityCfg
+from isaaclab.sensors import ContactSensor
+
+if TYPE_CHECKING:
+    from isaaclab.envs import ManagerBasedRLEnv
+    from isaaclab.managers.command_manager import CommandTerm
+
+"""
+MDP terminations.
+"""
+
+
+def time_out(env: ManagerBasedRLEnv) -> torch.Tensor:
+    """Terminate the episode when the episode length exceeds the maximum episode length."""
+    return env.episode_length_buf >= env.max_episode_length
+
+
+def command_resample(env: ManagerBasedRLEnv, command_name: str, num_resamples: int = 1) -> torch.Tensor:
+    """Terminate the episode based on the total number of times commands have been re-sampled.
+
+    This makes the maximum episode length fluid in nature as it depends on how the commands are
+    sampled. It is useful in situations where delayed rewards are used :cite:`rudin2022advanced`.
+    """
+    command: CommandTerm = env.command_manager.get_term(command_name)
+    return torch.logical_and((command.time_left <= env.step_dt), (command.command_counter == num_resamples))
+
+
+"""
+Root terminations.
+"""
+
+
+def bad_orientation(
+    env: ManagerBasedRLEnv, limit_angle: float, asset_cfg: SceneEntityCfg = SceneEntityCfg("robot")
+) -> torch.Tensor:
+    """Terminate when the asset's orientation is too far from the desired orientation limits.
+
+    This is computed by checking the angle between the projected gravity vector and the z-axis.
+    """
+    # extract the used quantities (to enable type-hinting)
+    asset: RigidObject = env.scene[asset_cfg.name]
+    return torch.acos(-asset.data.projected_gravity_b[:, 2]).abs() > limit_angle
+
+
+def root_height_below_minimum(
+    env: ManagerBasedRLEnv, minimum_height: float, asset_cfg: SceneEntityCfg = SceneEntityCfg("robot")
+) -> torch.Tensor:
+    """Terminate when the asset's root height is below the minimum height.
+
+    Note:
+        This is currently only supported for flat terrains, i.e. the minimum height is in the world frame.
+    """
+    # extract the used quantities (to enable type-hinting)
+    asset: RigidObject = env.scene[asset_cfg.name]
+    return asset.data.root_pos_w[:, 2] < minimum_height
+
+
+"""
+Joint terminations.
+"""
+
+
+def joint_pos_out_of_limit(env: ManagerBasedRLEnv, asset_cfg: SceneEntityCfg = SceneEntityCfg("robot")) -> torch.Tensor:
+    """Terminate when the asset's joint positions are outside of the soft joint limits."""
+    # extract the used quantities (to enable type-hinting)
+    asset: Articulation = env.scene[asset_cfg.name]
+    # compute any violations
+    out_of_upper_limits = torch.any(asset.data.joint_pos > asset.data.soft_joint_pos_limits[..., 1], dim=1)
+    out_of_lower_limits = torch.any(asset.data.joint_pos < asset.data.soft_joint_pos_limits[..., 0], dim=1)
+    return torch.logical_or(out_of_upper_limits[:, asset_cfg.joint_ids], out_of_lower_limits[:, asset_cfg.joint_ids])
+
+
+def joint_pos_out_of_manual_limit(
+    env: ManagerBasedRLEnv, bounds: tuple[float, float], asset_cfg: SceneEntityCfg = SceneEntityCfg("robot")
+) -> torch.Tensor:
+    """Terminate when the asset's joint positions are outside of the configured bounds.
+
+    Note:
+        This function is similar to :func:`joint_pos_out_of_limit` but allows the user to specify the bounds manually.
+    """
+    # extract the used quantities (to enable type-hinting)
+    asset: Articulation = env.scene[asset_cfg.name]
+    if asset_cfg.joint_ids is None:
+        asset_cfg.joint_ids = slice(None)
+    # compute any violations
+    out_of_upper_limits = torch.any(asset.data.joint_pos[:, asset_cfg.joint_ids] > bounds[1], dim=1)
+    out_of_lower_limits = torch.any(asset.data.joint_pos[:, asset_cfg.joint_ids] < bounds[0], dim=1)
+    return torch.logical_or(out_of_upper_limits, out_of_lower_limits)
+
+
+def joint_vel_out_of_limit(env: ManagerBasedRLEnv, asset_cfg: SceneEntityCfg = SceneEntityCfg("robot")) -> torch.Tensor:
+    """Terminate when the asset's joint velocities are outside of the soft joint limits."""
+    # extract the used quantities (to enable type-hinting)
+    asset: Articulation = env.scene[asset_cfg.name]
+    # compute any violations
+    limits = asset.data.soft_joint_vel_limits
+    return torch.any(torch.abs(asset.data.joint_vel[:, asset_cfg.joint_ids]) > limits[:, asset_cfg.joint_ids], dim=1)
+
+
+def joint_vel_out_of_manual_limit(
+    env: ManagerBasedRLEnv, max_velocity: float, asset_cfg: SceneEntityCfg = SceneEntityCfg("robot")
+) -> torch.Tensor:
+    """Terminate when the asset's joint velocities are outside the provided limits."""
+    # extract the used quantities (to enable type-hinting)
+    asset: Articulation = env.scene[asset_cfg.name]
+    # compute any violations
+    return torch.any(torch.abs(asset.data.joint_vel[:, asset_cfg.joint_ids]) > max_velocity, dim=1)
+
+
+def joint_effort_out_of_limit(
+    env: ManagerBasedRLEnv, asset_cfg: SceneEntityCfg = SceneEntityCfg("robot")
+) -> torch.Tensor:
+    """Terminate when effort applied on the asset's joints are outside of the soft joint limits.
+
+    In the actuators, the applied torque are the efforts applied on the joints. These are computed by clipping
+    the computed torques to the joint limits. Hence, we check if the computed torques are equal to the applied
+    torques.
+    """
+    # extract the used quantities (to enable type-hinting)
+    asset: Articulation = env.scene[asset_cfg.name]
+    # check if any joint effort is out of limit
+    out_of_limits = torch.isclose(
+        asset.data.computed_torque[:, asset_cfg.joint_ids], asset.data.applied_torque[:, asset_cfg.joint_ids]
+    )
+    return torch.any(out_of_limits, dim=1)
+
+
+"""
+Contact sensor.
+"""
+
+
+def illegal_contact(env: ManagerBasedRLEnv, threshold: float, sensor_cfg: SceneEntityCfg) -> torch.Tensor:
+    """Terminate when the contact force on the sensor exceeds the force threshold."""
+    # extract the used quantities (to enable type-hinting)
+    contact_sensor: ContactSensor = env.scene.sensors[sensor_cfg.name]
+    net_contact_forces = contact_sensor.data.net_forces_w_history
+    # check if any contact force exceeds the threshold
+    return torch.any(
+        torch.max(torch.norm(net_contact_forces[:, :, sensor_cfg.body_ids], dim=-1), dim=1)[0] > threshold, dim=1
+    )