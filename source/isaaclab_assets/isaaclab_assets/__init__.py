--- conflicted
+++ resolved
@@ -1,52 +1,24 @@
-<<<<<<< HEAD
-# Copyright (c) 2022-2025, The Isaac Lab Project Developers (https://github.com/isaac-sim/IsaacLab/blob/main/CONTRIBUTORS.md).
-# All rights reserved.
-#
-# SPDX-License-Identifier: BSD-3-Clause
-"""Package containing asset and sensor configurations."""
-
-import os
-import toml
-
-# Conveniences to other module directories via relative paths
-ISAACLAB_ASSETS_EXT_DIR = os.path.abspath(os.path.join(os.path.dirname(__file__), "../"))
-"""Path to the extension source directory."""
-
-ISAACLAB_ASSETS_DATA_DIR = os.path.join(ISAACLAB_ASSETS_EXT_DIR, "data")
-"""Path to the extension data directory."""
-
-ISAACLAB_ASSETS_METADATA = toml.load(os.path.join(ISAACLAB_ASSETS_EXT_DIR, "config", "extension.toml"))
-"""Extension metadata dictionary parsed from the extension.toml file."""
-
-# Configure the module-level variables
-__version__ = ISAACLAB_ASSETS_METADATA["package"]["version"]
-
-from .robots import *
-from .sensors import *
-from .glassware import *
-=======
-# Copyright (c) 2022-2025, The Isaac Lab Project Developers (https://github.com/isaac-sim/IsaacLab/blob/main/CONTRIBUTORS.md).
-# All rights reserved.
-#
-# SPDX-License-Identifier: BSD-3-Clause
-"""Package containing asset and sensor configurations."""
-
-import os
-import toml
-
-# Conveniences to other module directories via relative paths
-ISAACLAB_ASSETS_EXT_DIR = os.path.abspath(os.path.join(os.path.dirname(__file__), "../"))
-"""Path to the extension source directory."""
-
-ISAACLAB_ASSETS_DATA_DIR = os.path.join(ISAACLAB_ASSETS_EXT_DIR, "data")
-"""Path to the extension data directory."""
-
-ISAACLAB_ASSETS_METADATA = toml.load(os.path.join(ISAACLAB_ASSETS_EXT_DIR, "config", "extension.toml"))
-"""Extension metadata dictionary parsed from the extension.toml file."""
-
-# Configure the module-level variables
-__version__ = ISAACLAB_ASSETS_METADATA["package"]["version"]
-
-from .robots import *
-from .sensors import *
->>>>>>> 416ee775
+# Copyright (c) 2022-2025, The Isaac Lab Project Developers (https://github.com/isaac-sim/IsaacLab/blob/main/CONTRIBUTORS.md).
+# All rights reserved.
+#
+# SPDX-License-Identifier: BSD-3-Clause
+"""Package containing asset and sensor configurations."""
+
+import os
+import toml
+
+# Conveniences to other module directories via relative paths
+ISAACLAB_ASSETS_EXT_DIR = os.path.abspath(os.path.join(os.path.dirname(__file__), "../"))
+"""Path to the extension source directory."""
+
+ISAACLAB_ASSETS_DATA_DIR = os.path.join(ISAACLAB_ASSETS_EXT_DIR, "data")
+"""Path to the extension data directory."""
+
+ISAACLAB_ASSETS_METADATA = toml.load(os.path.join(ISAACLAB_ASSETS_EXT_DIR, "config", "extension.toml"))
+"""Extension metadata dictionary parsed from the extension.toml file."""
+
+# Configure the module-level variables
+__version__ = ISAACLAB_ASSETS_METADATA["package"]["version"]
+
+from .robots import *
+from .sensors import *